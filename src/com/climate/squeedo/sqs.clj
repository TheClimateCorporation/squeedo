;; The Climate Corporation licenses this file to you under under the Apache
;; License, Version 2.0 (the "License"); you may not use this file except in
;; compliance with the License.  You may obtain a copy of the License at
;;
;;   http://www.apache.org/licenses/LICENSE-2.0
;;
;; See the NOTICE file distributed with this work for additional information
;; regarding copyright ownership.  Unless required by applicable law or agreed
;; to in writing, software distributed under the License is distributed on an
;; "AS IS" BASIS, WITHOUT WARRANTIES OR CONDITIONS OF ANY KIND, either express
;; or implied.  See the License for the specific language governing permissions
;; and limitations under the License.
(ns com.climate.squeedo.sqs
  (:require
    [clojure.tools.logging :as log]
    [cheshire.core :as json])
  (:import
    (com.amazonaws.services.sqs.model
      CreateQueueRequest
      Message
      MessageAttributeValue
      QueueDoesNotExistException
      ReceiveMessageRequest
      SendMessageRequest)
    (com.amazonaws.services.sqs
      AmazonSQSClient
      AmazonSQSClientBuilder)))


;;;;;;;;
;; queue

(def ^:dynamic auto-retry-seconds
  "How long to wait before retrying a non-responding compute request."
  ;; Wait 10 minutes.
  600)

(def ^:dynamic poll-timeout-seconds
  "How long to wait for a response when polling for new messages on the queue."
  10)

(def ^:dynamic maximum-retries
  "Maximum number of retries before sending a message to the dead letter
  queue."
  3)

(def ^:const invalid-queue-message
  (str "Queue names can only include alphanumeric characters "
       "hyphens, or underscores. A FIFO queue must have the "
       ".fifo suffix. Queue name should be no more than "
       "80 characters."))

(defn parse-queue-name 
  [queue-name]
  (let [[_ queue-name fifo?] (re-matches #"([A-Za-z0-9_-]+)(\.fifo)?" queue-name)]
    (when queue-name
      {:name queue-name
       :fifo? (boolean fifo?)})))

(defn valid-queue-name?
  "Returns true if an SQS queue name is valid, false otherwise"
  [queue-name]
  (and (some? (parse-queue-name queue-name))
       (<= (count queue-name) 80)))

(defn validate-queue-name!
  "Validates input for SQS queue names.

  Returns nil, or throws an IllegalArgumentException on invalid queue name."
  [queue-name]
  (when-not (valid-queue-name? queue-name)
    (throw (IllegalArgumentException. invalid-queue-message))))

(defn- redrive-policy
  "Encode the RedrivePolicy for a dead letter queue.
  http://docs.aws.amazon.com/AWSSimpleQueueService/latest/SQSDeveloperGuide/SQSDeadLetterQueue.html"
  [^AmazonSQSClient client ^String dead-letter-url]
  (let [queue-arn (-> client
                      (.getQueueAttributes dead-letter-url ["QueueArn"])
                      (.getAttributes)
                      (get "QueueArn"))]
    {"RedrivePolicy"
     ; yes, this is really necessary.
     (json/generate-string {"maxReceiveCount"     maximum-retries
                            "deadLetterTargetArn" queue-arn})}))

(defn- set-attributes
  "Set queue attributes for the speecified queue URL.

  Optionally takes a dead letter queue URL (Amazon Resource Name),
  a queue that already exists, that gets associated with the returned queue."
  [^AmazonSQSClient client ^String queue-url queue-attrs dead-letter-url]
  (let [default-attrs {"DelaySeconds"                  0       ; delay after enqueue
                       "MessageRetentionPeriod"        1209600 ; max, 14 days
                       "ReceiveMessageWaitTimeSeconds" poll-timeout-seconds
                       "VisibilityTimeout"             auto-retry-seconds}
        redrive-attrs (when dead-letter-url
                        (redrive-policy client dead-letter-url))]
    (->> (merge default-attrs
                queue-attrs
                redrive-attrs)
         (map (fn [[k v]] [(str k) (str v)]))
         (into {})
         (.setQueueAttributes client queue-url))))

(defn- get-or-create-queue
  "Get or create SQS queue for the given queue name. Returns the queue URL
  (Amazon Resource Name)."
  [^AmazonSQSClient client ^String queue-name]
  (try
    (.getQueueUrl (.getQueueUrl client queue-name))
    (catch QueueDoesNotExistException _
      (log/debugf "SQS queue %s does not exist. Creating queue." queue-name)
      (.getQueueUrl (.createQueue client queue-name)))))

<<<<<<< HEAD
(defn- default-client [] (AmazonSQSClientBuilder/defaultClient))
=======
  Optionally takes a dead letter queue URL (Amazon Resource Name),
  a queue that already exists, that gets associated with the returned queue."
  [^AmazonSQSClient client ^String queue-name queue-attrs dead-letter-url]
  (if-let [queue-url (get-queue client queue-name)]
    (do (log/warnf "Found existing queue %s, queue attributes and redrive policy will not be modified." queue-name)
        queue-url)
    (let [fifo? (:fifo? (parse-queue-name queue-name))
          create-queue-request (cond-> (CreateQueueRequest.)
                                   true  (.withQueueName queue-name)
                                   fifo? (.withAttributes {"FifoQueue" "true"}))
          queue-url (.getQueueUrl (.createQueue client create-queue-request))]
      (log/debugf "Created SQS queue %s" queue-name)
      (set-attributes client queue-url queue-attrs dead-letter-url)
      queue-url)))
>>>>>>> 5dfdf12a

(defn configure-queue
  "Update an SQS queue with the provided configuration. This should be done
  once at startup time, when you need to (re)configure the queue.

  The queue attribute maps must be from string to string, with keys matching
  standard SQS attribute names.

  Optionally takes the name of a dead-letter queue, where messages that failed
  too many times will go.
  http://aws.typepad.com/aws/2014/01/amazon-sqs-new-dead-letter-queue.html

  The queue will be created if it does not exist. A dead letter queue will
  be created if specified and it does not exist.

  Input:
    queue-name - The name of the queue to be configured.

    Optional arguments:
    :queue-attributes - attribute map for the main queue
    :dead-letter - name of dead letter queue
    :dead-letter-queue-attributes - attribute map for the dead letter queue"
  [queue-name & {:keys [client
                        queue-attributes
                        dead-letter
                        dead-letter-queue-attributes]}]
  (validate-queue-name! queue-name)
  (let [client (or client (default-client))
        dead-letter-url (when dead-letter
                          (configure-queue dead-letter
                                           :client client
                                           :queue-attributes dead-letter-queue-attributes))
        queue-url (get-or-create-queue client queue-name)]
    (set-attributes client queue-url queue-attributes dead-letter-url)
    queue-url))

(defn- dead-letter-deprecation-warning
  [options]
  (when (:dead-letter options)
    (println
      (str "WARNING - :dead-letter option for com.climate.squeedo.sqs/mk-connection has"
           " been removed. Please use com.climate.squeedo.sqs/configure to configure an"
           " SQS dead letter queue."))))

(defn mk-connection
  "Make an SQS connection to a queue identified by string queue-name. This
  should be done once at startup time.

  Will throw QueueDoesNotExistException if the queue does not exist.
  `configure-queue` can be used to create and configure the queue."
  [^String queue-name & {:keys [client] :as options}]
  (dead-letter-deprecation-warning options)
  (validate-queue-name! queue-name)
  (let [^AmazonSQSClient client (or client (default-client))
        queue-url (.getQueueUrl (.getQueueUrl client queue-name))]
    (log/infof "Using SQS queue %s at %s" queue-name queue-url)
    {:client client
     :queue-name queue-name
     :queue-url queue-url}))


;;;;;;;;;;
;; message

(defn- build-msg-attributes
  "A helper function to turn a Clojure keyword map into a Map<String,MessageAttributeValue>"
  [message-attribute-map]
  (when message-attribute-map
    (into {}
          (map (fn [[k v]] [(name k) (-> (MessageAttributeValue.)
                                         (.withStringValue (str v))
                                         (.withDataType "String"))])
               message-attribute-map))))

(defn- send-message
  "Sends a new message with the given string body to the queue specified
  by the string URL.  Returns a map with :id and :body-md5 slots."
  [^AmazonSQSClient client queue-url message & [message-attributes]]
  (let [message-attribute-value-map (build-msg-attributes message-attributes)
        send-message-request (cond-> (SendMessageRequest. queue-url message)
                               message-attribute-value-map (.withMessageAttributes message-attribute-value-map))
        resp (.sendMessage client send-message-request)]
    {:id (.getMessageId resp)
     :body-md5 (.getMD5OfMessageBody resp)}))

(defn enqueue
  "Enqueues a message to a queue.

  Input:
    queue-connection - A connection to a queue made with mk-connection
    message - The message to be placed on the queue

    Optional arguments:
    :message-attributes - A map of SQS Attributes to apply to this message.
    :serialization-fn - A function that serializes the message you want to enqueue to a string
    By default, pr-str will be used"
  [queue-connection message & opts]
  (let [{:keys [client queue-name queue-url]} queue-connection
        {:keys [message-attributes
                serialization-fn]
         :or {serialization-fn pr-str}} opts]
    (log/debugf "Enqueueing %s to %s" message queue-name)
    (send-message client queue-url (serialization-fn message) message-attributes)))

(defn- clojurify-message-attributes
  [^Message msg]
  (let [javafied-message-attributes (.getMessageAttributes msg)]
    (->> javafied-message-attributes
         (map (fn [[k ^MessageAttributeValue mav]]
                [(keyword k) (case (.getDataType mav)
                               "String" (.getStringValue mav)
                               "Number" (.getStringValue mav)
                               "Binary" (.getBinaryValue mav))]))
         (into {}))))

(defn- message-map
  [queue-url ^Message msg]
  {:attributes (.getAttributes msg)
   :message-attributes (clojurify-message-attributes msg)
   :body (.getBody msg)
   :body-md5 (.getMD5OfBody msg)
   :id (.getMessageId msg)
   :receipt-handle (.getReceiptHandle msg)
   :source-queue queue-url})

(defn- receive
  "Receives one or more messages from the queue specified by the given URL.
  Input:
    client - AmazonSQSClient
    queue-url - url to the SQS resource

    Optional keyword arguments:
    :limit - between 1 (default) and 10, the maximum number of messages to receive
    :visibility - seconds the received messages should not be delivered to other
              receivers; defaults to the queue's visibility attribute
    :attributes - a collection of string names of :attributes to include in
              received messages; e.g. #{\"All\"} will include all attributes,
              #{\"SentTimestamp\"} will include only the SentTimestamp attribute, etc.
              Defaults to the empty set (i.e. no attributes will be included in
              received messages).
              See the SQS documentation for all support message attributes.
    :wait-time-seconds - enables long poll support. time is in seconds, bewteen
              0 (default - no long polling) and 20.
              Allows Amazon SQS service to wait until a message is available
              in the queue before sending a response.
              See the SQS documentation at (http://docs.aws.amazon.com/AWSSimpleQueueService/latest/SQSDeveloperGuide/sqs-long-polling.html)

  Returns a seq of maps with these slots:
    :attributes - message attributes
    :body - the string body of the message
    :body-md5 - the MD5 checksum of :body
    :id - the message's ID
    :receipt-handle - the ID used to delete the message from the queue after
              it has been fully processed.
    :source-queue - the URL of the queue from which the message was received"
  [^AmazonSQSClient client queue-url & {:keys [limit
                                               visibility
                                               wait-time-seconds
                                               ^java.util.Collection attributes
                                               ^java.util.Collection message-attribute-names]}]
  (let [req (-> (ReceiveMessageRequest. queue-url)
                (.withMaxNumberOfMessages (-> limit (min 10) (max 1) int Integer/valueOf))
                (.withAttributeNames attributes)
                (.withMessageAttributeNames message-attribute-names))
        req (if wait-time-seconds (.withWaitTimeSeconds req (Integer/valueOf (int wait-time-seconds))) req)
        req (if visibility (.withVisibilityTimeout req (Integer/valueOf (int visibility))) req)]
    (->> (.receiveMessage client req)
         (.getMessages)
         (map (partial message-map queue-url)))))

;; Raw message is being returned, so it's up to the user to determine the proper reader for their needs.
;; NaN,Infinity,-Infinity http://dev.clojure.org/jira/browse/CLJ-1074
(defn dequeue
  "Read messages from a queue. If there is nothing to read before
  poll-timeout-seconds, return [].

  This does *not* remove the messages from the queue! For that, see ack.

  In case of exception, logs the exception and returns []."
  [{:keys [client queue-name queue-url]}
   & {:keys [limit attributes message-attributes]
      :or {limit 10
           attributes #{"All"}
           message-attributes #{"All"}}}]
  ;; Log at debug so we don't spam about polling.
  (log/debugf "Attempting dequeue from %s" queue-name)
  ;; will have a single queue/connection
  (try
    (->> (receive client
                  queue-url
                  :wait-time-seconds poll-timeout-seconds
                  :limit limit
                  :attributes attributes
                  :message-attribute-names message-attributes)
         (map (fn [m]
                (log/debugf "Dequeued from queue %s message %s" queue-name m)
                (assoc m :queue-name queue-name))))
    (catch Exception e
      (log/error e "Encountered exception dequeueing.")
      [])))

(defn ack
  "Remove the message from the queue.

  Input:
    connection - as created by mk-connection
    message - the message to ack"
  [{:keys [^AmazonSQSClient client
           ^String queue-url]}
   {:keys [^String receipt-handle]}]
  (log/debugf "Acking message %s" receipt-handle)
  (.deleteMessage client queue-url receipt-handle))

(defn nack
  "Put the message back on the queue.

  Input:
    connection - as created by mk-connection
    message - the message to nack
    nack-visibility-seconds (optional) - How long to wait before retrying a failed compute request.
                                         Defaults to 0."
  ([connection message]
   (nack connection message 0))
  ([{:keys [^AmazonSQSClient client
            ^String queue-url]}
    {:keys [^String receipt-handle]}
    nack-visibility-seconds]
   (log/debugf "Nacking message %s" receipt-handle)
   (.changeMessageVisibility client queue-url receipt-handle (int nack-visibility-seconds))))<|MERGE_RESOLUTION|>--- conflicted
+++ resolved
@@ -50,7 +50,7 @@
        ".fifo suffix. Queue name should be no more than "
        "80 characters."))
 
-(defn parse-queue-name 
+(defn parse-queue-name
   [queue-name]
   (let [[_ queue-name fifo?] (re-matches #"([A-Za-z0-9_-]+)(\.fifo)?" queue-name)]
     (when queue-name
@@ -111,26 +111,13 @@
     (.getQueueUrl (.getQueueUrl client queue-name))
     (catch QueueDoesNotExistException _
       (log/debugf "SQS queue %s does not exist. Creating queue." queue-name)
-      (.getQueueUrl (.createQueue client queue-name)))))
-
-<<<<<<< HEAD
+      (let [fifo? (:fifo? (parse-queue-name queue-name))
+            create-queue-request (cond-> (CreateQueueRequest.)
+                                   true  (.withQueueName queue-name)
+                                   fifo? (.withAttributes {"FifoQueue" "true"}))]
+        (.getQueueUrl (.createQueue client create-queue-request))))))
+
 (defn- default-client [] (AmazonSQSClientBuilder/defaultClient))
-=======
-  Optionally takes a dead letter queue URL (Amazon Resource Name),
-  a queue that already exists, that gets associated with the returned queue."
-  [^AmazonSQSClient client ^String queue-name queue-attrs dead-letter-url]
-  (if-let [queue-url (get-queue client queue-name)]
-    (do (log/warnf "Found existing queue %s, queue attributes and redrive policy will not be modified." queue-name)
-        queue-url)
-    (let [fifo? (:fifo? (parse-queue-name queue-name))
-          create-queue-request (cond-> (CreateQueueRequest.)
-                                   true  (.withQueueName queue-name)
-                                   fifo? (.withAttributes {"FifoQueue" "true"}))
-          queue-url (.getQueueUrl (.createQueue client create-queue-request))]
-      (log/debugf "Created SQS queue %s" queue-name)
-      (set-attributes client queue-url queue-attrs dead-letter-url)
-      queue-url)))
->>>>>>> 5dfdf12a
 
 (defn configure-queue
   "Update an SQS queue with the provided configuration. This should be done
